--- conflicted
+++ resolved
@@ -17,12 +17,7 @@
     name: Check for spelling errors
     runs-on: ubuntu-latest
     steps:
-<<<<<<< HEAD
-      - uses: actions/checkout@08c6903cd8c0fde910a37f88322edcfb5dd907a8 # v5.0.0
+      - uses: actions/checkout@1af3b93b6815bc44a9784bd300feb67ff0d1eeb3 # v6.0.0
       - uses: codespell-project/actions-codespell@8f01853be192eb0f849a5c7d721450e7a467c579 # v2.2
-=======
-      - uses: actions/checkout@1af3b93b6815bc44a9784bd300feb67ff0d1eeb3 # v6.0.0
-      - uses: codespell-project/actions-codespell@406322ec52dd7b488e48c1c4b82e2a8b3a1bf630 # v2.1
->>>>>>> 3bae9e81
         with:
           check_filenames: true