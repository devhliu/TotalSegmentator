--- conflicted
+++ resolved
@@ -27,11 +27,7 @@
              "resources/ct_brain_atlas_1mm.nii.gz"]
             },
         install_requires=[
-<<<<<<< HEAD
-            'torch>=2.6.0',
-=======
             'torch>=2.1.2',  # torch < 2.6.0 required if using nnunetv2 < 2.6.0
->>>>>>> 211c2bd7
             'numpy',
             'SimpleITK',
             'nibabel>=2.3.0',
