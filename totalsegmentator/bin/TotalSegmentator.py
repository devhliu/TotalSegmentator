--- conflicted
+++ resolved
@@ -28,19 +28,9 @@
                              "Or path of output dicom seg file if --output_type is set to 'dicom_seg' or 'dicom_rtstruct'",
                         type=lambda p: Path(p).absolute(), required=True)
 
-<<<<<<< HEAD
-    parser.add_argument("-ot", "--output_type", choices=["nifti", "dicom"],
-                        help="Define output type. If dicom is selected a DICOM segmentation file will be created. (default: nifti)",
-                        default="nifti")
-
-    parser.add_argument("-df", "--dicom_format", choices=["rtstruct", "seg"],
-                        help="Define DICOM format for segmentation output. 'rtstruct' for DICOM RT Structure Set or 'seg' for DICOM Segmentation Object. Only used when output_type is 'dicom'. (default: rtstruct)",
-                        default="rtstruct")
-=======
     parser.add_argument("-ot", "--output_type", choices=["nifti", "dicom_rtstruct", "dicom_seg"],
                     help="Select if segmentations shall be saved as Nifti, Dicom RT Struct, or Dicom SEG file.",
                     default="nifti")
->>>>>>> e393a2d0
 
     parser.add_argument("-ml", "--ml", action="store_true", help="Save one multilabel image for all classes",
                         default=False)
