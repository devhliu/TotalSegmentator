#!/usr/bin/env python
import argparse
from pkg_resources import require
from pathlib import Path
import re
from totalsegmentator.python_api import totalsegmentator, validate_device_type_api


def validate_device_type(value):
    try:
        return validate_device_type_api(value)
    except ValueError:
        raise argparse.ArgumentTypeError(
            f"Invalid device type: '{value}'. Must be 'gpu', 'cpu', 'mps', or 'gpu:X' where X is an integer representing the GPU device ID.")


def main():
    parser = argparse.ArgumentParser(description="Segment 104 anatomical structures in CT images.",
                                     epilog="Written by Jakob Wasserthal. If you use this tool please cite https://pubs.rsna.org/doi/10.1148/ryai.230024")

    parser.add_argument("-i", metavar="filepath", dest="input",
                        help="CT nifti image or folder of dicom slices or zip file of dicom slices.",
                        type=lambda p: Path(p).absolute(), required=True)

    parser.add_argument("-o", metavar="directory", dest="output",
                        help="Output directory for segmentation masks",
                        type=lambda p: Path(p).absolute(), required=True)

    parser.add_argument("-ot", "--output_type", choices=["nifti", "dicom"],
                    help="Select if segmentations shall be saved as Nifti or as Dicom RT Struct image.",
                    default="nifti")

    parser.add_argument("-ml", "--ml", action="store_true", help="Save one multilabel image for all classes",
                        default=False)

    parser.add_argument("-nr", "--nr_thr_resamp", type=int, help="Nr of threads for resampling", default=1)

    parser.add_argument("-ns", "--nr_thr_saving", type=int, help="Nr of threads for saving segmentations",
                        default=6)

    parser.add_argument("-f", "--fast", action="store_true", help="Run faster lower resolution model (3mm)",
                        default=False)

    parser.add_argument("-ff", "--fastest", action="store_true", help="Run even faster lower resolution model (6mm)",
                        default=False)

    parser.add_argument("-t", "--nora_tag", type=str,
                        help="tag in nora as mask. Pass nora project id as argument.",
                        default="None")

    parser.add_argument("-p", "--preview", action="store_true",
                        help="Generate a png preview of segmentation",
                        default=False)

    # cerebral_bleed: Intracerebral hemorrhage
    # liver_vessels: hepatic vessels
    parser.add_argument("-ta", "--task", choices=["total", "body",
                        "lung_vessels", "cerebral_bleed", "hip_implant", "coronary_arteries",
                        "pleural_pericard_effusion", "test",
                        "appendicular_bones", "appendicular_bones_mr", "tissue_types", "heartchambers_highres",
                        "face", "vertebrae_body", "total_mr", "tissue_types_mr", "face_mr",
                        "head_glands_cavities", "head_muscles", "headneck_bones_vessels", "headneck_muscles",
<<<<<<< HEAD
                        "brain_structures", "liver_vessels", "oculomotor_muscles",
                        "thigh_shoulder_muscles", "thigh_shoulder_muscles_mr"],
=======
                        "brain_structures", "liver_vessels", "oculomotor_muscles", "lung_nodules"],
>>>>>>> 83484967
                        help="Select which model to use. This determines what is predicted.",
                        default="total")

    parser.add_argument("-rs", "--roi_subset", type=str, nargs="+",
                        help="Define a subset of classes to save (space separated list of class names). If running 1.5mm model, will only run the appropriate models for these rois.")

    # Will use 3mm model instead of 6mm model to crop to the rois specified in this argument.
    # 3mm is slower but more accurate.
    parser.add_argument("-rsr", "--roi_subset_robust", type=str, nargs="+",
                        help="Like roi_subset but uses a slower but more robust model to find the rois.")

    parser.add_argument("-s", "--statistics", action="store_true",
                        help="Calc volume (in mm3) and mean intensity. Results will be in statistics.json",
                        default=False)

    parser.add_argument("-r", "--radiomics", action="store_true",
                        help="Calc radiomics features. Requires pyradiomics. Results will be in statistics_radiomics.json",
                        default=False)

    parser.add_argument("-sii", "--stats_include_incomplete", action="store_true",
                        help="Normally statistics are only calculated for ROIs which are not cut off by the beginning or end of image. Use this option to calc anyways.",
                        default=False)

    parser.add_argument("-cp", "--crop_path", help="Custom path to masks used for cropping. If not set will use output directory.",
                        type=lambda p: Path(p).absolute(), default=None)

    parser.add_argument("-bs", "--body_seg", action="store_true",
                        help="Do initial rough body segmentation and crop image to body region",
                        default=False)

    parser.add_argument("-fs", "--force_split", action="store_true", help="Process image in 3 chunks for less memory consumption. (do not use on small images)",
                        default=False)

    parser.add_argument("-ss", "--skip_saving", action="store_true",
                        help="Skip saving of segmentations for faster runtime if you are only interested in statistics.",
                        default=False)

    # Used for server to make statistics file have the same classes as images are created
    parser.add_argument("-ndm", "--no_derived_masks", action="store_true",
                        help="Do not create derived masks (e.g. skin from body mask).",
                        default=False)

    parser.add_argument("-v1o", "--v1_order", action="store_true",
                        help="In multilabel file order classes as in v1. New v2 classes will be removed.",
                        default=False)

    parser.add_argument("-rmb", "--remove_small_blobs", action="store_true", help="Remove small connected components (<0.2ml) from the final segmentations.",
                        default=False)  # ~30s runtime because of the large number of classes
        
    # "mps" is for apple silicon; the latest pytorch nightly version supports 3D Conv but not ConvTranspose3D which is
    # also needed by nnU-Net. So "mps" not working for now.
    # https://github.com/pytorch/pytorch/issues/77818
    parser.add_argument("-d",'--device', type=validate_device_type, default="gpu",
                        help="Device type: 'gpu', 'cpu', 'mps', or 'gpu:X' where X is an integer representing the GPU device ID.")

    parser.add_argument("-q", "--quiet", action="store_true", help="Print no intermediate outputs",
                        default=False)

    parser.add_argument("-v", "--verbose", action="store_true", help="Show more intermediate output",
                        default=False)

    parser.add_argument("-l", "--license_number", help="Set license number. Needed for some tasks. Only needed once, then stored in config file.",
                        type=str, default=None)

    # Tests:
    # 0: no testing behaviour activated
    # 1: total normal
    # 2: total fast -> removed because can run normally with cpu
    # 3: lung_vessels
    parser.add_argument("--test", metavar="0|1|3", choices=[0, 1, 3], type=int,
                        help="Only needed for unittesting.",
                        default=0)

    parser.add_argument('--version', action='version', version=require("TotalSegmentator")[0].version)

    args = parser.parse_args()

    totalsegmentator(args.input, args.output, args.ml, args.nr_thr_resamp, args.nr_thr_saving,
                     args.fast, args.nora_tag, args.preview, args.task, args.roi_subset,
                     args.statistics, args.radiomics, args.crop_path, args.body_seg,
                     args.force_split, args.output_type, args.quiet, args.verbose, args.test, args.skip_saving,
                     args.device, args.license_number, not args.stats_include_incomplete,
                     args.no_derived_masks, args.v1_order, args.fastest, args.roi_subset_robust,
                     "mean", args.remove_small_blobs)


if __name__ == "__main__":
    main()<|MERGE_RESOLUTION|>--- conflicted
+++ resolved
@@ -60,12 +60,8 @@
                         "appendicular_bones", "appendicular_bones_mr", "tissue_types", "heartchambers_highres",
                         "face", "vertebrae_body", "total_mr", "tissue_types_mr", "face_mr",
                         "head_glands_cavities", "head_muscles", "headneck_bones_vessels", "headneck_muscles",
-<<<<<<< HEAD
                         "brain_structures", "liver_vessels", "oculomotor_muscles",
-                        "thigh_shoulder_muscles", "thigh_shoulder_muscles_mr"],
-=======
-                        "brain_structures", "liver_vessels", "oculomotor_muscles", "lung_nodules"],
->>>>>>> 83484967
+                        "thigh_shoulder_muscles", "thigh_shoulder_muscles_mr", "lung_nodules"],
                         help="Select which model to use. This determines what is predicted.",
                         default="total")
 
