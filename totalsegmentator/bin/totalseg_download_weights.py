--- conflicted
+++ resolved
@@ -64,12 +64,8 @@
         "liver_segments_mr": [576],
         "craniofacial_structures": [115],
         "abdominal_muscles": [952],
-<<<<<<< HEAD
-        "muscle_fat_composition": [1001],
-=======
-        "teeth": [113],
->>>>>>> e728d063
-        
+        "teeth": [113],    
+        "muscle_fat_composition": [1001],    
         "heartchambers_highres": [301],
         "appendicular_bones": [304],
         "appendicular_bones_mr": [855],
