import os
import sys
import time
import shutil
import zipfile
from pathlib import Path
import subprocess
import platform
import importlib.metadata
import importlib

from tqdm import tqdm

import numpy as np
import nibabel as nib
import dicom2nifti

from totalsegmentator.config import get_weights_dir
from totalsegmentator.dicom_utils import rgb_to_cielab_dicom, generate_random_color, load_snomed_mapping, load_color_mapping


def command_exists(command):
    return shutil.which(command) is not None


def download_dcm2niix():
    import urllib.request
    print("  Downloading dcm2niix...")

    if platform.system() == "Windows":
        # url = "https://github.com/rordenlab/dcm2niix/releases/latest/download/dcm2niix_win.zip"
        url = "https://github.com/rordenlab/dcm2niix/releases/download/v1.0.20230411/dcm2niix_win.zip"
    elif platform.system() == "Darwin":  # Mac
        # raise ValueError("For MacOS automatic installation of dcm2niix not possible. Install it manually.")
        if platform.machine().startswith("arm") or platform.machine().startswith("aarch"):  # arm
            # url = "https://github.com/rordenlab/dcm2niix/releases/latest/download/macos_dcm2niix.pkg"
            url = "https://github.com/rordenlab/dcm2niix/releases/download/v1.0.20230411/dcm2niix_macos.zip"
        else:  # intel
            # unclear if this is the right link (is the same as for arm)
            # url = "https://github.com/rordenlab/dcm2niix/releases/latest/download/macos_dcm2niix.pkg"
            url = "https://github.com/rordenlab/dcm2niix/releases/download/v1.0.20230411/dcm2niix_macos.zip"
    elif platform.system() == "Linux":
        # url = "https://github.com/rordenlab/dcm2niix/releases/latest/download/dcm2niix_lnx.zip"
        url = "https://github.com/rordenlab/dcm2niix/releases/download/v1.0.20230411/dcm2niix_lnx.zip"
    else:
        raise ValueError("Unknown operating system. Can not download the right version of dcm2niix.")

    config_dir = get_weights_dir()

    urllib.request.urlretrieve(url, config_dir / "dcm2niix.zip")
    with zipfile.ZipFile(config_dir / "dcm2niix.zip", 'r') as zip_ref:
        zip_ref.extractall(config_dir)

    # Give execution permission to the script
    if platform.system() == "Windows":
        os.chmod(config_dir / "dcm2niix.exe", 0o755)
    else:
        os.chmod(config_dir / "dcm2niix", 0o755)

    # Clean up
    if (config_dir / "dcm2niix.zip").exists():
        os.remove(config_dir / "dcm2niix.zip")
    if (config_dir / "dcm2niibatch").exists():
        os.remove(config_dir / "dcm2niibatch")


def dcm_to_nifti_LEGACY(input_path, output_path, verbose=False):
    """
    Uses dcm2niix (does not properly work on windows)

    input_path: a directory of dicom slices
    output_path: a nifti file path
    """
    verbose_str = "" if verbose else "> /dev/null"

    config_dir = get_weights_dir()

    if command_exists("dcm2niix"):
        dcm2niix = "dcm2niix"
    else:
        if platform.system() == "Windows":
            dcm2niix = config_dir / "dcm2niix.exe"
        else:
            dcm2niix = config_dir / "dcm2niix"
        if not dcm2niix.exists():
            download_dcm2niix()

    subprocess.call(f"\"{dcm2niix}\" -o {output_path.parent} -z y -f {output_path.name[:-7]} {input_path} {verbose_str}", shell=True)

    if not output_path.exists():
        print(f"Content of dcm2niix output folder ({output_path.parent}):")
        print(list(output_path.parent.glob("*")))
        raise ValueError("dcm2niix failed to convert dicom to nifti.")

    nii_files = list(output_path.parent.glob("*.nii.gz"))

    if len(nii_files) > 1:
        print("WARNING: Dicom to nifti resulted in several nifti files. Skipping files which contain ROI in filename.")
        for nii_file in nii_files:
            # output file name is "converted_dcm.nii.gz" so if ROI in name, then this can be deleted
            if "ROI" in nii_file.name:
                os.remove(nii_file)
                print(f"Skipped: {nii_file.name}")

    nii_files = list(output_path.parent.glob("*.nii.gz"))

    if len(nii_files) > 1:
        print("WARNING: Dicom to nifti resulted in several nifti files. Only using first one.")
        print([f.name for f in nii_files])
        for nii_file in nii_files[1:]:
            os.remove(nii_file)
        # todo: have to rename first file to not contain any counter which is automatically added by dcm2niix

    os.remove(str(output_path)[:-7] + ".json")


def dcm_to_nifti(input_path, output_path, tmp_dir=None, verbose=False):
    """
    Uses dicom2nifti package (also works on windows)

    input_path: a directory of dicom slices or a zip file of dicom slices or a bytes object of zip file
    output_path: a nifti file path
    tmp_dir: extract zip file to this directory, else to the same directory as the zip file. Needs to be set if input is a zip file.
    """
    # Check if input_path is a zip file and extract it
    if zipfile.is_zipfile(input_path):
        if tmp_dir is None:
            raise ValueError("tmp_dir must be set when input_path is a zip file or bytes object of zip file")
        if verbose: print(f"Extracting zip file: {input_path}")
        extract_dir = os.path.splitext(input_path)[0] if tmp_dir is None else tmp_dir / "extracted_dcm"
        with zipfile.ZipFile(input_path, 'r') as zip_ref:
            zip_ref.extractall(extract_dir)
            input_path = extract_dir

    # Convert to nifti
    dicom2nifti.dicom_series_to_nifti(input_path, output_path, reorient_nifti=True)


def detect_dicom_modality(series_path: Path) -> str | None:
    """Return DICOM Modality from a series directory (e.g., 'CT' or 'MR').
    Looks for any file in the directory and reads its Modality tag using pydicom.
    Returns None if not found or unreadable.
    """
    try:
        import pydicom
    except Exception:
        return None
    try:
        p = Path(series_path)
        if p.is_file():
            candidates = [p]
        else:
            # Prefer .dcm files but fall back to any file
            dcm_files = sorted(p.glob("*.dcm"))
            candidates = dcm_files if dcm_files else [f for f in p.iterdir() if f.is_file()]
        for f in candidates:
            try:
                ds = pydicom.dcmread(str(f), stop_before_pixels=True)
                modality = getattr(ds, 'Modality', None)
                if modality:
                    return str(modality)
            except Exception:
                continue
    except Exception:
        return None
    return None


def save_mask_as_rtstruct(img_data, selected_classes, dcm_reference_file, output_path):
    """
    dcm_reference_file: a directory with dcm slices ??
    """
    from rt_utils import RTStructBuilder
    import logging
    logging.basicConfig(level=logging.WARNING)  # avoid messages from rt_utils

    # Load deterministic color mapping (same as used for DICOM SEG)
    try:
        color_map = load_color_mapping()
    except Exception:
        color_map = {}

    # create new RT Struct - requires original DICOM
    rtstruct = RTStructBuilder.create_new(dicom_series_path=dcm_reference_file)

    # add mask to RT Struct
    for class_idx, class_name in tqdm(selected_classes.items()):
        binary_img = img_data == class_idx
        if binary_img.sum() > 0:  # only save none-empty images
            
            # rotate nii to match DICOM orientation
            binary_img = np.rot90(binary_img, 1, (0, 1))  # rotate segmentation in-plane
<<<<<<< HEAD
            
            # add segmentation to RT Struct
=======

            # Determine RGB color: deterministic if available, else fallback vibrant random (same logic as DICOM SEG)
            rgb_color = color_map.get(class_name)
            if rgb_color is None:
                rgb_color = generate_random_color()

            # add segmentation to RT Struct with color
>>>>>>> dde22147
            rtstruct.add_roi(
                mask=binary_img,  # has to be a binary numpy array
                name=class_name,
                color=list(rgb_color)
            )
    
    rtstruct.save(str(output_path))


def save_mask_as_dicomseg(img_data, selected_classes, dcm_reference_file, output_path, nifti_affine, use_gpu=False):
    """
    Save segmentation as DICOM SEG using highdicom library.

    This version optionally accelerates heavy array operations (mask creation, stacking,
    flipping, transposing) using CuPy when available. Final pixel data is converted back
    to NumPy before passing to highdicom.
    
    Args:
        img_data: segmentation data (multilabel image)
        selected_classes: dict mapping class indices to class names
        dcm_reference_file: a directory with dcm slices
        output_path: output path for the DICOM SEG file  (file or directory)
        nifti_affine: affine transformation matrix from nifti image
        use_gpu: whether to use GPU for heavy array operations
    """
    import highdicom as hd
    import pydicom
    from pydicom.sr.codedict import codes
    from highdicom.seg.content import SegmentDescription

    # Try to import CuPy; fall back to NumPy if unavailable
    try:
        cp = importlib.import_module("cupy")  # dynamic import, may fail
        cupy_available = True and use_gpu
    except Exception:
        cp = None
        cupy_available = False

    # Decide computation backend (xp is either numpy or cupy)
    if cupy_available:
        xp = cp
        # Ensure data is on GPU
        if not isinstance(img_data, cp.ndarray):
            img_data = cp.asarray(img_data)
    else:
        xp = np
    
    # Get TotalSegmentator version
    version = importlib.metadata.version("TotalSegmentator")
    
    # Load SNOMED CT codes mapping
    snomed_map = load_snomed_mapping()
    color_map = load_color_mapping()  # deterministic colors
    
    # Read reference DICOM series
    dcm_files = sorted(Path(dcm_reference_file).glob("*.dcm"))
    if len(dcm_files) == 0:
        # Try without extension
        dcm_files = sorted([f for f in Path(dcm_reference_file).iterdir() if f.is_file()])
    
    if len(dcm_files) == 0:
        raise ValueError(f"No DICOM files found in {dcm_reference_file}")
    
    # Load all DICOM slices
    source_images = [pydicom.dcmread(str(f)) for f in dcm_files]
    
    # Validate and fix SOPClassUID if missing or empty
    for img in source_images:
        if not hasattr(img, 'SOPClassUID') or img.SOPClassUID == '':
            # Set to CT Image Storage by default (most common for TotalSegmentator)
            # If it's an MR image, we could check Modality tag to determine the correct UID
            if hasattr(img, 'Modality'):
                if img.Modality == 'CT':
                    img.SOPClassUID = '1.2.840.10008.5.1.4.1.1.2'  # CT Image Storage
                elif img.Modality == 'MR':
                    img.SOPClassUID = '1.2.840.10008.5.1.4.1.1.4'  # MR Image Storage
                elif img.Modality == 'PT':
                    img.SOPClassUID = '1.2.840.10008.5.1.4.1.1.128'  # PET Image Storage
                else:
                    # Default to Secondary Capture Image Storage for unknown modalities
                    img.SOPClassUID = '1.2.840.10008.5.1.4.1.1.7'  # Secondary Capture Image Storage
            else:
                # If no Modality tag, default to CT Image Storage
                img.SOPClassUID = '1.2.840.10008.5.1.4.1.1.2'  # CT Image Storage
    
    # Sort by Instance Number or Image Position Patient
    if hasattr(source_images[0], 'InstanceNumber'):
        source_images = sorted(source_images, key=lambda x: x.InstanceNumber)
    elif hasattr(source_images[0], 'ImagePositionPatient'):
        source_images = sorted(source_images, key=lambda x: float(x.ImagePositionPatient[2]))
    
    # Get the dimensions of the source DICOM images
    dcm_rows = source_images[0].Rows
    dcm_cols = source_images[0].Columns
    dcm_slices = len(source_images)

    # The segmentation comes in NIfTI orientation, need to reorient to match DICOM
    # NIfTI typically has shape that might need transposing to match DICOM rows x cols x slices
    seg_shape = img_data.shape

    # Orientation handling
    if seg_shape == (dcm_cols, dcm_rows, dcm_slices):
        img_data = xp.transpose(img_data, (1, 0, 2))
    elif seg_shape != (dcm_rows, dcm_cols, dcm_slices):
        raise ValueError(
            f"Segmentation shape {seg_shape} does not match DICOM dimensions ({dcm_rows}, {dcm_cols}, {dcm_slices}). Cannot create DICOM SEG with mismatched dimensions."
        )

    # Check if remapping of labels is needed
    inferred_classes = xp.unique(img_data)
    need_remap = img_data.max() != (len(inferred_classes) - 1)  # labels not contiguous (excluding background 0)
    remapped_image = xp.zeros_like(img_data) if need_remap else None

    segment_descriptions = []     # Prepare segment descriptions

    for class_idx, class_name in tqdm(selected_classes.items(), desc="Preparing segments"):
        binary_mask = img_data == class_idx

        if binary_mask.sum() == 0:  # skip empty segments
            continue

        if class_name in snomed_map:
            snomed = snomed_map[class_name]
            property_category = hd.sr.CodedConcept(
                value=snomed['property_category']['value'],
                scheme_designator=snomed['property_category']['scheme'],
                meaning=snomed['property_category']['meaning']
            )
            property_type = hd.sr.CodedConcept(
                value=snomed['property_type']['value'],
                scheme_designator=snomed['property_type']['scheme'],
                meaning=snomed['property_type']['meaning']
            )
            segment_desc = SegmentDescription(
                segment_number=len(segment_descriptions) + 1,
                segment_label=class_name,
                segmented_property_category=property_category,
                segmented_property_type=property_type,
                algorithm_type=hd.seg.SegmentAlgorithmTypeValues.AUTOMATIC,
                algorithm_identification=hd.AlgorithmIdentificationSequence(
                    name="TotalSegmentator",
                    version=version,
                    family=codes.DCM.ArtificialIntelligence
                )
            )
            segment_desc.RecommendedDisplayCIELabValue = list(rgb_to_cielab_dicom(color_map.get(class_name)))
        else:
            segment_desc = SegmentDescription(
                segment_number=len(segment_descriptions) + 1,
                segment_label=class_name,
                segmented_property_category=codes.SCT.Tissue,
                segmented_property_type=codes.SCT.Tissue,
                algorithm_type=hd.seg.SegmentAlgorithmTypeValues.AUTOMATIC,
                algorithm_identification=hd.AlgorithmIdentificationSequence(
                    name="TotalSegmentator",
                    version=version,
                    family=codes.DCM.ArtificialIntelligence
                )
            )
            segment_desc.RecommendedDisplayCIELabValue = list(rgb_to_cielab_dicom(generate_random_color()))

        segment_descriptions.append(segment_desc)

        if need_remap:
            remapped_image[binary_mask] = segment_desc.SegmentNumber

    if len(segment_descriptions) == 0:
        raise ValueError("No non-empty segments found to save")

    if need_remap:
        img_data = remapped_image

    # 1) NIFI segmentation is typically (col, row, slices), DICOM expects (rows, cols, slices), and
    #    HIGHDICOM expects (slices, rows, cols)
    # 2) Flip along x and z axes to correct coordinate system difference between NIfTI and DICOM
    img_data = xp.transpose(img_data, (2, 0, 1))[::-1, ::-1, :]

    # Convert back to NumPy array if using CuPy
    if cupy_available and isinstance(img_data, cp.ndarray):
        img_data = cp.asnumpy(img_data)

    series_instance_uid = hd.UID()
    # Create DICOM SEG
    # Note: highdicom will handle the proper encoding of the multi-frame structure
    seg = hd.seg.Segmentation(
        source_images=source_images,
        pixel_array=img_data,
        segmentation_type=hd.seg.SegmentationTypeValues.BINARY,
        segment_descriptions=segment_descriptions,
        series_instance_uid=series_instance_uid,
        series_number=100,
        sop_instance_uid=hd.UID(),
        instance_number=1,
        manufacturer="TotalSegmentator",
        manufacturer_model_name="TotalSegmentator",
        software_versions=version,
        device_serial_number="1"
    )
<<<<<<< HEAD
        
    # Save DICOM SEG file
    seg.save_as(str(output_path))
=======

    if output_path.is_dir():
        output_path = output_path / f"{series_instance_uid}.dcm"
    
    # Save DICOM SEG file with explicit endianness and VR settings to avoid deprecation warnings
    seg.save_as(str(output_path), little_endian=True, implicit_vr=False)

>>>>>>> dde22147
<|MERGE_RESOLUTION|>--- conflicted
+++ resolved
@@ -172,6 +172,7 @@
     """
     from rt_utils import RTStructBuilder
     import logging
+    import pydicom
     logging.basicConfig(level=logging.WARNING)  # avoid messages from rt_utils
 
     # Load deterministic color mapping (same as used for DICOM SEG)
@@ -180,8 +181,26 @@
     except Exception:
         color_map = {}
 
+    # Get reference DICOM series description
+    dcm_files = sorted(Path(dcm_reference_file).glob("*.dcm"))
+    if len(dcm_files) == 0:
+        # Try without extension
+        dcm_files = sorted([f for f in Path(dcm_reference_file).iterdir() if f.is_file()])
+    
+    if len(dcm_files) > 0:
+        # Read first DICOM file to get series description
+        ref_dcm = pydicom.dcmread(str(dcm_files[0]))
+        ref_series_desc = getattr(ref_dcm, 'SeriesDescription', '')
+        # Append ' rtstruct' to the reference series description
+        series_description = f"{ref_series_desc} rtstruct" if ref_series_desc else "TotalSegmentator rtstruct"
+    else:
+        series_description = "TotalSegmentator rtstruct"
+
     # create new RT Struct - requires original DICOM
     rtstruct = RTStructBuilder.create_new(dicom_series_path=dcm_reference_file)
+    
+    # Set series description directly on the RTStruct dataset
+    rtstruct.set_series_description(series_description)
 
     # add mask to RT Struct
     for class_idx, class_name in tqdm(selected_classes.items()):
@@ -190,10 +209,6 @@
             
             # rotate nii to match DICOM orientation
             binary_img = np.rot90(binary_img, 1, (0, 1))  # rotate segmentation in-plane
-<<<<<<< HEAD
-            
-            # add segmentation to RT Struct
-=======
 
             # Determine RGB color: deterministic if available, else fallback vibrant random (same logic as DICOM SEG)
             rgb_color = color_map.get(class_name)
@@ -201,7 +216,6 @@
                 rgb_color = generate_random_color()
 
             # add segmentation to RT Struct with color
->>>>>>> dde22147
             rtstruct.add_roi(
                 mask=binary_img,  # has to be a binary numpy array
                 name=class_name,
@@ -297,6 +311,11 @@
     dcm_rows = source_images[0].Rows
     dcm_cols = source_images[0].Columns
     dcm_slices = len(source_images)
+
+    # Get reference DICOM series description
+    ref_series_desc = getattr(source_images[0], 'SeriesDescription', '')
+    # Append ' seg' to the reference series description
+    series_description = f"{ref_series_desc} seg" if ref_series_desc else "TotalSegmentator seg"
 
     # The segmentation comes in NIfTI orientation, need to reorient to match DICOM
     # NIfTI typically has shape that might need transposing to match DICOM rows x cols x slices
@@ -398,13 +417,9 @@
         manufacturer="TotalSegmentator",
         manufacturer_model_name="TotalSegmentator",
         software_versions=version,
-        device_serial_number="1"
+        device_serial_number="1",
+        series_description=series_description
     )
-<<<<<<< HEAD
-        
-    # Save DICOM SEG file
-    seg.save_as(str(output_path))
-=======
 
     if output_path.is_dir():
         output_path = output_path / f"{series_instance_uid}.dcm"
@@ -412,4 +427,3 @@
     # Save DICOM SEG file with explicit endianness and VR settings to avoid deprecation warnings
     seg.save_as(str(output_path), little_endian=True, implicit_vr=False)
 
->>>>>>> dde22147
