import io
import os
import contextlib
import sys
import random
import json
import time
import string
import shutil
import zipfile
from pathlib import Path

from tqdm import tqdm
import requests
import numpy as np
import nibabel as nib

from totalsegmentator.map_to_binary import class_map, class_map_5_parts, commercial_models
from totalsegmentator.config import get_totalseg_dir, get_weights_dir, is_valid_license, has_valid_license, has_valid_license_offline, get_version
from totalsegmentator.nifti_ext_header import load_multilabel_nifti
"""
Helpers to suppress stdout prints from nnunet
https://stackoverflow.com/questions/2828953/silence-the-stdout-of-a-function-in-python-without-trashing-sys-stdout-and-resto
"""
class DummyFile:
    def write(self, x): pass
    def flush(self): pass

@contextlib.contextmanager
def nostdout(verbose=False):
    if not verbose:
        save_stdout = sys.stdout
        sys.stdout = DummyFile()
        yield
        sys.stdout = save_stdout
    else:
        yield


def download_model_with_license_and_unpack(task_name, config_dir):
    # Get License Number
    totalseg_dir = get_totalseg_dir()
    totalseg_config_file = totalseg_dir / "config.json"
    if totalseg_config_file.exists():
        with open(totalseg_config_file) as f:
            config = json.load(f)
        license_number = config["license_number"]
    else:
        print(f"ERROR: Could not find config file: {totalseg_config_file}")
        return False

    tempfile = config_dir / "tmp_download_file.zip"
    url = "https://backend.totalsegmentator.com:443/"

    # Download
    try:
        st = time.time()
        r = requests.post(url + "download_weights",
                          json={"license_number": license_number,
                                "task": task_name,
                                "version": get_version()},
                          timeout=300,
                          stream=True)
        r.raise_for_status()  # Raise an exception for HTTP errors (4xx, 5xx)

        if r.ok:
            with open(tempfile, "wb") as f:
                # without progress bar
                # f.write(r.content)

                total_size = int(r.headers.get('content-length', 0))
                progress_bar = tqdm(total=total_size, unit='B', unit_scale=True, desc="Downloading")
                for chunk in r.iter_content(chunk_size=8192 * 16):
                    progress_bar.update(len(chunk))
                    f.write(chunk)
                progress_bar.close()

            print("Download finished. Extracting...")
            with zipfile.ZipFile(config_dir / "tmp_download_file.zip", 'r') as zip_f:
                zip_f.extractall(config_dir)
            # print(f"  downloaded in {time.time()-st:.2f}s")
        else:
            if r.json()['status'] == "invalid_license":
                print(f"ERROR: Invalid license number ({license_number}). Please check your license number or contact support.")
                sys.exit(1)

    except Exception as e:
        raise e
    finally:
        if tempfile.exists():
            os.remove(tempfile)


def download_url_and_unpack(url, config_dir):

    # Not needed anymore since downloading from github assets (actually results in an error)
    # if "TOTALSEG_DISABLE_HTTP1" in os.environ and os.environ["TOTALSEG_DISABLE_HTTP1"]:
    #     print("Disabling HTTP/1.0")
    # else:
    #     import http.client
    #     # helps to solve incomplete read errors
    #     # https://stackoverflow.com/questions/37816596/restrict-request-to-only-ask-for-http-1-0-to-prevent-chunking-error
    #     http.client.HTTPConnection._http_vsn = 10
    #     http.client.HTTPConnection._http_vsn_str = 'HTTP/1.0'

    tempfile = config_dir / "tmp_download_file.zip"

    try:
        st = time.time()
        with open(tempfile, 'wb') as f:
            # session = requests.Session()  # making it slower

            with requests.get(url, stream=True) as r:
                r.raise_for_status()

                # With progress bar
                total_size = int(r.headers.get('content-length', 0))
                progress_bar = tqdm(total=total_size, unit='B', unit_scale=True, desc="Downloading")
                for chunk in r.iter_content(chunk_size=8192 * 16):
                    progress_bar.update(len(chunk))
                    f.write(chunk)
                progress_bar.close()

        print("Download finished. Extracting...")
        # call(['unzip', '-o', '-d', network_training_output_dir, tempfile])
        with zipfile.ZipFile(config_dir / "tmp_download_file.zip", 'r') as zip_f:
            zip_f.extractall(config_dir)
        # print(f"  downloaded in {time.time()-st:.2f}s")
    except Exception as e:
        raise e
    finally:
        if tempfile.exists():
            os.remove(tempfile)


def download_pretrained_weights(task_id):

    config_dir = get_weights_dir()
    config_dir.mkdir(exist_ok=True, parents=True)

    old_weights = [
        "nnUNet/3d_fullres/Task251_TotalSegmentator_part1_organs_1139subj",
        "nnUNet/3d_fullres/Task252_TotalSegmentator_part2_vertebrae_1139subj",
        "nnUNet/3d_fullres/Task253_TotalSegmentator_part3_cardiac_1139subj",
        "nnUNet/3d_fullres/Task254_TotalSegmentator_part4_muscles_1139subj",
        "nnUNet/3d_fullres/Task255_TotalSegmentator_part5_ribs_1139subj",
        "nnUNet/3d_fullres/Task256_TotalSegmentator_3mm_1139subj",
        "nnUNet/3d_fullres/Task258_lung_vessels_248subj",
        "nnUNet/3d_fullres/Task200_covid_challenge",
        "nnUNet/3d_fullres/Task201_covid",
        "nnUNet/3d_fullres/Task150_icb_v0",
        "nnUNet/3d_fullres/Task260_hip_implant_71subj",
        "nnUNet/3d_fullres/Task269_Body_extrem_6mm_1200subj",
        "nnUNet/3d_fullres/Task503_cardiac_motion",
        "nnUNet/3d_fullres/Task273_Body_extrem_1259subj",
        "nnUNet/3d_fullres/Task315_thoraxCT",
        "nnUNet/3d_fullres/Task008_HepaticVessel",
        "nnUNet/3d_fullres/Task417_heart_mixed_317subj",
        "nnUNet/3d_fullres/Task278_TotalSegmentator_part6_bones_1259subj",
        "nnUNet/3d_fullres/Task435_Heart_vessels_118subj",
        # "Dataset297_TotalSegmentator_total_3mm_1559subj",  # for >= v2.0.4
        "Dataset297_TotalSegmentator_total_3mm_1559subj_v204",  # for >= v2.0.5
        # "Dataset298_TotalSegmentator_total_6mm_1559subj",  # for >= v2.0.5
        "Dataset302_vertebrae_body_1559subj"
    ]

    # url = "http://backend.totalsegmentator.com"
    url = "https://github.com/wasserth/TotalSegmentator/releases/download"

    if task_id == 291:
        weights_path = config_dir / "Dataset291_TotalSegmentator_part1_organs_1559subj"
        # WEIGHTS_URL = "https://zenodo.org/record/6802342/files/Task251_TotalSegmentator_part1_organs_1139subj.zip?download=1"
        # WEIGHTS_URL = url + "/static/totalseg_v2/Dataset291_TotalSegmentator_part1_organs_1559subj.zip"
        WEIGHTS_URL = url + "/v2.0.0-weights/Dataset291_TotalSegmentator_part1_organs_1559subj.zip"
    elif task_id == 292:
        weights_path = config_dir / "Dataset292_TotalSegmentator_part2_vertebrae_1532subj"
        # WEIGHTS_URL = "https://zenodo.org/record/6802358/files/Task252_TotalSegmentator_part2_vertebrae_1139subj.zip?download=1"
        # WEIGHTS_URL = url + "/static/totalseg_v2/Dataset292_TotalSegmentator_part2_vertebrae_1532subj.zip"
        WEIGHTS_URL = url + "/v2.0.0-weights/Dataset292_TotalSegmentator_part2_vertebrae_1532subj.zip"
    elif task_id == 293:
        weights_path = config_dir / "Dataset293_TotalSegmentator_part3_cardiac_1559subj"
        # WEIGHTS_URL = "https://zenodo.org/record/6802360/files/Task253_TotalSegmentator_part3_cardiac_1139subj.zip?download=1"
        # WEIGHTS_URL = url + "/static/totalseg_v2/Dataset293_TotalSegmentator_part3_cardiac_1559subj.zip"
        WEIGHTS_URL = url + "/v2.0.0-weights/Dataset293_TotalSegmentator_part3_cardiac_1559subj.zip"
    elif task_id == 294:
        weights_path = config_dir / "Dataset294_TotalSegmentator_part4_muscles_1559subj"
        # WEIGHTS_URL = "https://zenodo.org/record/6802366/files/Task254_TotalSegmentator_part4_muscles_1139subj.zip?download=1"
        # WEIGHTS_URL = url + "/static/totalseg_v2/Dataset294_TotalSegmentator_part4_muscles_1559subj.zip"
        WEIGHTS_URL = url + "/v2.0.0-weights/Dataset294_TotalSegmentator_part4_muscles_1559subj.zip"
    elif task_id == 295:
        weights_path = config_dir / "Dataset295_TotalSegmentator_part5_ribs_1559subj"
        # WEIGHTS_URL = "https://zenodo.org/record/6802452/files/Task255_TotalSegmentator_part5_ribs_1139subj.zip?download=1"
        # WEIGHTS_URL = url + "/static/totalseg_v2/Dataset295_TotalSegmentator_part5_ribs_1559subj.zip"
        WEIGHTS_URL = url + "/v2.0.0-weights/Dataset295_TotalSegmentator_part5_ribs_1559subj.zip"
    elif task_id == 297:
        weights_path = config_dir / "Dataset297_TotalSegmentator_total_3mm_1559subj"
        # weights_path = config_dir / "Dataset297_TotalSegmentator_total_3mm_1559subj_v204"
        # WEIGHTS_URL = "https://zenodo.org/record/6802052/files/Task256_TotalSegmentator_3mm_1139subj.zip?download=1"
        # WEIGHTS_URL = url + "/static/totalseg_v2/Dataset297_TotalSegmentator_total_3mm_1559subj.zip"
        WEIGHTS_URL = url + "/v2.0.0-weights/Dataset297_TotalSegmentator_total_3mm_1559subj.zip"  # v200
        # WEIGHTS_URL = url + "/v2.0.4-weights/Dataset297_TotalSegmentator_total_3mm_1559subj_v204.zip"
        # WEIGHTS_URL = url + "/v2.0.5-weights/Dataset297_TotalSegmentator_total_3mm_1559subj_v205.zip"
    elif task_id == 298:
        weights_path = config_dir / "Dataset298_TotalSegmentator_total_6mm_1559subj"
        # WEIGHTS_URL = url + "/static/totalseg_v2/Dataset298_TotalSegmentator_total_6mm_1559subj.zip"
        WEIGHTS_URL = url + "/v2.0.0-weights/Dataset298_TotalSegmentator_total_6mm_1559subj.zip"
        # WEIGHTS_URL = url + "/v2.0.5-weights/Dataset298_TotalSegmentator_total_6mm_1559subj_v205.zip"
    elif task_id == 299:
        weights_path = config_dir / "Dataset299_body_1559subj"
        # WEIGHTS_URL = url + "/static/totalseg_v2/Dataset299_body_1559subj.zip"
        WEIGHTS_URL = url + "/v2.0.0-weights/Dataset299_body_1559subj.zip"
    elif task_id == 300:
        weights_path = config_dir / "Dataset300_body_6mm_1559subj"
        # WEIGHTS_URL = "https://zenodo.org/record/7334272/files/Task269_Body_extrem_6mm_1200subj.zip?download=1"
        # WEIGHTS_URL = url + "/static/totalseg_v2/Dataset300_body_6mm_1559subj.zip"
        WEIGHTS_URL = url + "/v2.0.0-weights/Dataset300_body_6mm_1559subj.zip"
    elif task_id == 775:
        weights_path = config_dir / "Dataset775_head_glands_cavities_492subj"
        WEIGHTS_URL = url + "/v2.3.0-weights/Dataset775_head_glands_cavities_492subj.zip"
    elif task_id == 776:
        weights_path = config_dir / "Dataset776_headneck_bones_vessels_492subj"
        WEIGHTS_URL = url + "/v2.3.0-weights/Dataset776_headneck_bones_vessels_492subj.zip"
    elif task_id == 777:
        weights_path = config_dir / "Dataset777_head_muscles_492subj"
        WEIGHTS_URL = url + "/v2.3.0-weights/Dataset777_head_muscles_492subj.zip"
    elif task_id == 778:
        weights_path = config_dir / "Dataset778_headneck_muscles_part1_492subj"
        WEIGHTS_URL = url + "/v2.3.0-weights/Dataset778_headneck_muscles_part1_492subj.zip"
    elif task_id == 779:
        weights_path = config_dir / "Dataset779_headneck_muscles_part2_492subj"
        WEIGHTS_URL = url + "/v2.3.0-weights/Dataset779_headneck_muscles_part2_492subj.zip"
    elif task_id == 351:
        weights_path = config_dir / "Dataset351_oculomotor_muscles_18subj"
        WEIGHTS_URL = url + "/v2.4.0-weights/Dataset351_oculomotor_muscles_18subj.zip"
    elif task_id == 789:
        weights_path = config_dir / "Dataset789_kidney_cyst_501subj"
        WEIGHTS_URL = url + "/v2.5.0-weights/Dataset789_kidney_cyst_501subj.zip"
    elif task_id == 527:
        weights_path = config_dir / "Dataset527_breasts_1559subj"
        WEIGHTS_URL = url + "/v2.5.0-weights/Dataset527_breasts_1559subj.zip"
    elif task_id == 552:
        weights_path = config_dir / "Dataset552_ventricle_parts_38subj"
        WEIGHTS_URL = url + "/v2.5.0-weights/Dataset552_ventricle_parts_38subj.zip"
    elif task_id == 955:
        weights_path = config_dir / "Dataset955_TotalSegmentator_highres_part1_organs_110subj"
        WEIGHTS_URL = "TODO"
    elif task_id == 956:
        weights_path = config_dir / "Dataset956_TotalSegmentator_highres_part1_organs_cascade_110subj"
        WEIGHTS_URL = "TODO"
    elif task_id == 957:
        weights_path = config_dir / "Dataset957_TotalSegmentator_highres_part1_organs_cropBody_127subj"
        WEIGHTS_URL = "TODO"
                
    # MR models
    elif task_id == 850:
        weights_path = config_dir / "Dataset850_TotalSegMRI_part1_organs_1088subj"
        WEIGHTS_URL = url + "/v2.5.0-weights/Dataset850_TotalSegMRI_part1_organs_1088subj.zip"
    elif task_id == 851:
        weights_path = config_dir / "Dataset851_TotalSegMRI_part2_muscles_1088subj"
        WEIGHTS_URL = url + "/v2.5.0-weights/Dataset851_TotalSegMRI_part2_muscles_1088subj.zip"
    elif task_id == 852:
        weights_path = config_dir / "Dataset852_TotalSegMRI_total_3mm_1088subj"
        WEIGHTS_URL = url + "/v2.5.0-weights/Dataset852_TotalSegMRI_total_3mm_1088subj.zip"
    elif task_id == 853:
        weights_path = config_dir / "Dataset853_TotalSegMRI_total_6mm_1088subj"
        WEIGHTS_URL = url + "/v2.5.0-weights/Dataset853_TotalSegMRI_total_6mm_1088subj.zip"
    elif task_id == 597:
        weights_path = config_dir / "Dataset597_mri_body_139subj"
        WEIGHTS_URL = url + "/v2.5.0-weights/Dataset597_mri_body_139subj.zip"
    elif task_id == 598:
        weights_path = config_dir / "Dataset598_mri_body_6mm_139subj"
        WEIGHTS_URL = url + "/v2.5.0-weights/Dataset598_mri_body_6mm_139subj.zip"
    elif task_id == 756:
        weights_path = config_dir / "Dataset756_mri_vertebrae_1076subj"
        WEIGHTS_URL = url + "/v2.5.0-weights/Dataset756_mri_vertebrae_1076subj.zip"

    # Models from other projects
    elif task_id == 258:
        weights_path = config_dir / "Dataset258_lung_vessels_248subj"
        # WEIGHTS_URL = "https://zenodo.org/record/7064718/files/Task258_lung_vessels_248subj.zip?download=1"
        # WEIGHTS_URL = url + "/static/totalseg_v2/Dataset258_lung_vessels_248subj.zip"
        WEIGHTS_URL = url + "/v2.0.0-weights/Dataset258_lung_vessels_248subj.zip"
    elif task_id == 200:
        weights_path = config_dir / "Task200_covid_challenge"
        WEIGHTS_URL = "TODO"
    elif task_id == 201:
        weights_path = config_dir / "Task201_covid"
        WEIGHTS_URL = "TODO"
    # elif task_id == 152:
    #     weights_path = config_dir / "Task152_icbbig_TN"
    #     WEIGHTS_URL = "TODO"
    elif task_id == 150:
        weights_path = config_dir / "Dataset150_icb_v0"
        # WEIGHTS_URL = "https://zenodo.org/record/7079161/files/Task150_icb_v0.zip?download=1"
        # WEIGHTS_URL = url + "/static/totalseg_v2/Dataset150_icb_v0.zip"
        WEIGHTS_URL = url + "/v2.0.0-weights/Dataset150_icb_v0.zip"
    elif task_id == 260:
        weights_path = config_dir / "Dataset260_hip_implant_71subj"
        # WEIGHTS_URL = "https://zenodo.org/record/7234263/files/Task260_hip_implant_71subj.zip?download=1"
        # WEIGHTS_URL = url + "/static/totalseg_v2/Dataset260_hip_implant_71subj.zip"
        WEIGHTS_URL = url + "/v2.0.0-weights/Dataset260_hip_implant_71subj.zip"
    elif task_id == 315:
        weights_path = config_dir / "Dataset315_thoraxCT"
        # WEIGHTS_URL = "https://zenodo.org/record/7510288/files/Task315_thoraxCT.zip?download=1"
        # WEIGHTS_URL = url + "/static/totalseg_v2/Dataset315_thoraxCT.zip"
        WEIGHTS_URL = url + "/v2.0.0-weights/Dataset315_thoraxCT.zip"
    elif task_id == 8:
        weights_path = config_dir / "Dataset008_HepaticVessel"
        WEIGHTS_URL = url + "/v2.4.0-weights/Dataset008_HepaticVessel.zip"
    elif task_id == 913:
        weights_path = config_dir / "Dataset913_lung_nodules"
        WEIGHTS_URL = url + "/v2.5.0-weights/Dataset913_lung_nodules.zip"
    elif task_id == 570:
        weights_path = config_dir / "Dataset570_ct_liver_segments"
        WEIGHTS_URL = url + "/v2.5.0-weights/Dataset570_ct_liver_segments.zip"
    elif task_id == 576:
        weights_path = config_dir / "Dataset576_mri_liver_segments_120subj"
        WEIGHTS_URL = url + "/v2.5.0-weights/Dataset576_mri_liver_segments_120subj.zip"
    elif task_id == 115:
        weights_path = config_dir / "Dataset115_mandible"
        WEIGHTS_URL = url + "/v2.5.0-weights/Dataset115_mandible.zip"
    elif task_id == 952:
        weights_path = config_dir / "Dataset952_abdominal_muscles_167subj"
        WEIGHTS_URL = url + "/v2.5.0-weights/Dataset952_abdominal_muscles_167subj.zip"
    elif task_id == 113:
        weights_path = config_dir / "Dataset113_ToothFairy3"
        WEIGHTS_URL = url + "/v2.5.0-weights/Dataset113_ToothFairy3.zip"
<<<<<<< HEAD
    
=======
    elif task_id == 343:
        weights_path = config_dir / "Dataset343_mediastinum_1786subj"
        WEIGHTS_URL = url + "/v2.5.0-weights/Dataset343_mediastinum_1786subj.zip"

>>>>>>> 792c500a
    # Commercial models
    elif task_id == 304:
        weights_path = config_dir / "Dataset304_appendicular_bones_ext_1559subj"
    elif task_id == 855:
        weights_path = config_dir / "Dataset855_TotalSegMRI_appendicular_bones_1088subj"
    elif task_id == 301:
        weights_path = config_dir / "Dataset301_heart_highres_1559subj"
    elif task_id == 303:
        weights_path = config_dir / "Dataset303_face_1559subj"
    elif task_id == 481:
        weights_path = config_dir / "Dataset481_tissue_1559subj"
    elif task_id == 485:
        weights_path = config_dir / "Dataset485_tissue_4types_1559subj"
    elif task_id == 305:
        weights_path = config_dir / "Dataset305_vertebrae_discs_1559subj"
    elif task_id == 925:
        weights_path = config_dir / "Dataset925_MRI_tissue_subset_903subj"
    elif task_id == 856:
        weights_path = config_dir / "Dataset856_TotalSegMRI_face_1088subj"
    elif task_id == 409:
        weights_path = config_dir / "Dataset409_neuro_550subj"
    elif task_id == 857:
        weights_path = config_dir / "Dataset857_TotalSegMRI_thigh_shoulder_1088subj"
    elif task_id == 507:
        weights_path = config_dir / "Dataset507_coronary_arteries_cm_nativ_400subj"
    elif task_id == 920:
        weights_path = config_dir / "Dataset920_aortic_sinuses_cm_nativ_400subj"

    else:
        raise ValueError(f"For task_id {task_id} no download path was found.")

    for old_weight in old_weights:
        if (config_dir / old_weight).exists():
            shutil.rmtree(config_dir / old_weight)

    if not weights_path.exists():

        print(f"Downloading model for Task {task_id} ...")

        commercial_models_inv = {v: k for k, v in commercial_models.items()}
        if task_id in commercial_models_inv:
            download_model_with_license_and_unpack(commercial_models_inv[task_id], config_dir)
        else:
            # r = requests.get(WEIGHTS_URL)
            # with zipfile.ZipFile(io.BytesIO(r.content)) as zip_f:
            #     zip_f.extractall(config_dir)
            #     print(f"Saving to: {config_dir}")

            # download_url(WEIGHTS_URL, config_dir / "tmp_download_file.zip")
            # with zipfile.ZipFile(config_dir / "tmp_download_file.zip", 'r') as zip_f:
            #     zip_f.extractall(config_dir)
            #     print(config_dir)
            # delete tmp file
            # (config_dir / "tmp_download_file.zip").unlink()

            download_url_and_unpack(WEIGHTS_URL, config_dir)


def combine_masks_to_multilabel_file(masks_dir, multilabel_file):
    """
    Generate one multilabel nifti file from a directory of single binary masks of each class.
    This multilabel file is needed to train a nnU-Net.

    masks_dir: path to directory containing all the masks for one subject
    multilabel_file: path of the output file (a nifti file)
    """
    masks_dir = Path(masks_dir)
    ref_img = nib.load(masks_dir / "liver.nii.gz")
    masks = class_map["total"].values()
    img_out = np.zeros(ref_img.shape).astype(np.uint8)

    for idx, mask in enumerate(masks):
        if os.path.exists(f"{masks_dir}/{mask}.nii.gz"):
            img = nib.load(f"{masks_dir}/{mask}.nii.gz").get_fdata()
        else:
            print(f"Mask {mask} is missing. Filling with zeros.")
            img = np.zeros(ref_img.shape)
        img_out[img > 0.5] = idx+1

    nib.save(nib.Nifti1Image(img_out, ref_img.affine), multilabel_file)


def combine_masks(mask_dir, class_type):
    """
    Combine classes to masks

    mask_dir: directory of totalsegmetator masks or path to a multilabel nifti file
    class_type: ribs | vertebrae | vertebrae_ribs | lung | heart | list of custom class names

    returns: nibabel image
    """
    rib_classes = [f"rib_left_{idx}" for idx in range(1, 13)] + [f"rib_right_{idx}" for idx in range(1, 13)]  # + ["sternum",]
    if class_type == "ribs":
        masks = rib_classes
    elif class_type == "vertebrae":
        masks = list(class_map_5_parts["class_map_part_vertebrae"].values())
    elif class_type == "vertebrae_ribs":
        masks = list(class_map_5_parts["class_map_part_vertebrae"].values()) + rib_classes
    elif class_type == "lung":
        masks = ["lung_upper_lobe_left", "lung_lower_lobe_left", "lung_upper_lobe_right",
                 "lung_middle_lobe_right", "lung_lower_lobe_right"]
    elif class_type == "lung_left":
        masks = ["lung_upper_lobe_left", "lung_lower_lobe_left"]
    elif class_type == "lung_right":
        masks = ["lung_upper_lobe_right", "lung_middle_lobe_right", "lung_lower_lobe_right"]
    elif class_type == "pelvis":
        masks = ["femur_left", "femur_right", "hip_left", "hip_right"]
    elif class_type == "body":
        masks = ["body_trunc", "body_extremities"]
    else:
        masks = class_type

    if mask_dir.is_file():
        img, label_map = load_multilabel_nifti(mask_dir)  # label_map: {id:name}
        label_map_inv = {name: id for id, name in label_map.items()}
        target_label_ids = [label_map_inv[mask_name] for mask_name in masks]
        img_data = img.get_fdata()
        combined = np.zeros(img_data.shape, dtype=np.uint8)
        for label_id in target_label_ids:
            combined[img_data == label_id] = 1
        return nib.Nifti1Image(combined, img.affine)
    else:
        ref_img = None
        for mask in masks:
            if (mask_dir / f"{mask}.nii.gz").exists():
                ref_img = nib.load(mask_dir / f"{masks[0]}.nii.gz")
            else:
                raise ValueError(f"Could not find {mask_dir / mask}.nii.gz. Did you run TotalSegmentator successfully?")

        combined = np.zeros(ref_img.shape, dtype=np.uint8)
        for idx, mask in enumerate(masks):
            if (mask_dir / f"{mask}.nii.gz").exists():
                img = nib.load(mask_dir / f"{mask}.nii.gz").get_fdata()
                combined[img > 0.5] = 1

        return nib.Nifti1Image(combined, ref_img.affine)


def compress_nifti(file_in, file_out, dtype=np.int32, force_3d=True):
    img = nib.load(file_in)
    data = img.get_fdata()
    if force_3d and len(data.shape) > 3:
        print("Info: Input image contains more than 3 dimensions. Only keeping first 3 dimensions.")
        data = data[:,:,:,0]
    new_image = nib.Nifti1Image(data.astype(dtype), img.affine)
    nib.save(new_image, file_out)


def check_if_shape_and_affine_identical(img_1, img_2):

    max_diff = np.abs(img_1.affine - img_2.affine).max()
    if max_diff > 1e-5:
        print("Affine in:")
        print(img_1.affine)
        print("Affine out:")
        print(img_2.affine)
        print("Diff:")
        print(np.abs(img_1.affine-img_2.affine))
        print("WARNING: Output affine not equal to input affine. This should not happen.")

    if img_1.shape != img_2.shape:
        print("Shape in:")
        print(img_1.shape)
        print("Shape out:")
        print(img_2.shape)
        print("WARNING: Output shape not equal to input shape. This should not happen.")


def reorder_multilabel_like_v1(data, label_map_v2, label_map_v1):
    """
    Reorder a multilabel image from v2 to v1
    """
    label_map_v2_inv = {v: k for k, v in label_map_v2.items()}
    data_out = np.zeros(data.shape, dtype=np.uint8)
    for label_id, label_name in label_map_v1.items():
        if label_name in label_map_v2_inv:
            data_out[data == label_map_v2_inv[label_name]] = label_id
        # heart chambers are not in v2 anymore. The results seg will be empty for these classes
    return data_out<|MERGE_RESOLUTION|>--- conflicted
+++ resolved
@@ -325,14 +325,10 @@
     elif task_id == 113:
         weights_path = config_dir / "Dataset113_ToothFairy3"
         WEIGHTS_URL = url + "/v2.5.0-weights/Dataset113_ToothFairy3.zip"
-<<<<<<< HEAD
-    
-=======
     elif task_id == 343:
         weights_path = config_dir / "Dataset343_mediastinum_1786subj"
         WEIGHTS_URL = url + "/v2.5.0-weights/Dataset343_mediastinum_1786subj.zip"
 
->>>>>>> 792c500a
     # Commercial models
     elif task_id == 304:
         weights_path = config_dir / "Dataset304_appendicular_bones_ext_1559subj"
