--- conflicted
+++ resolved
@@ -322,17 +322,14 @@
     elif task_id == 952:
         weights_path = config_dir / "Dataset952_abdominal_muscles_167subj"
         WEIGHTS_URL = url + "/v2.5.0-weights/Dataset952_abdominal_muscles_167subj.zip"
-<<<<<<< HEAD
+    elif task_id == 113:
+        weights_path = config_dir / "Dataset113_ToothFairy3"
+        WEIGHTS_URL = url + "/v2.5.0-weights/Dataset113_ToothFairy3.zip"
     elif task_id == 1001:
         weights_path = config_dir / "Dataset1001_MuscleFatComposition"
         # None-Existing model
         # WEIGHTS_URL = url + "/v2.5.0-weights/Dataset1001_MuscleFatComposition.zip"
-=======
-    elif task_id == 113:
-        weights_path = config_dir / "Dataset113_ToothFairy3"
-        WEIGHTS_URL = url + "/v2.5.0-weights/Dataset113_ToothFairy3.zip"
->>>>>>> e728d063
-
+    
     # Commercial models
     elif task_id == 304:
         weights_path = config_dir / "Dataset304_appendicular_bones_ext_1559subj"
