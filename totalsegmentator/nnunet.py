--- conflicted
+++ resolved
@@ -738,25 +738,12 @@
             if roi_subset is not None:
                 selected_classes = {k:v for k, v in selected_classes.items() if v in roi_subset}
 
-<<<<<<< HEAD
-            if output_type == "dicom":
-                file_out.mkdir(exist_ok=True, parents=True)
-                if dicom_format == "rtstruct":
-                    save_mask_as_rtstruct(img_data, selected_classes, file_in_dcm, file_out / "segmentations_rtstruct.dcm")
-                elif dicom_format == "seg":
-                    save_mask_as_dicomseg(img_data, selected_classes, file_in_dcm, file_out / "segmentations_seg.dcm")
-                else:
-                    raise ValueError(f"Invalid DICOM format: {dicom_format}. Must be 'rtstruct' or 'seg'.")
-                if not quiet: print(f"Saved segmentation as DICOM {dicom_format.upper()} to {file_out / 'segmentations_rtstruct_seg.dcm'}")
-
-=======
             if output_type == "dicom_rtstruct":
                 # file_out.mkdir(exist_ok=True, parents=True)
                 save_mask_as_rtstruct(img_data, selected_classes, file_in_dcm, file_out)
             elif output_type == "dicom_seg":
                 # file_out.mkdir(exist_ok=True, parents=True)
                 save_mask_as_dicomseg(img_data, selected_classes, file_in_dcm, file_out, img_out.affine)
->>>>>>> e393a2d0
             else:
                 st = time.time()
                 if multilabel_image:
