import os
import sys
import random
import string
import time
import shutil
import subprocess
from pathlib import Path
from os.path import join
import numpy as np
import nibabel as nib
from functools import partial
from p_tqdm import p_map
from multiprocessing import Pool
import tempfile

from totalsegmentator.libs import nostdout

with nostdout():
    from nnunet.inference.predict import predict_from_folder
    from nnunet.paths import default_plans_identifier, network_training_output_dir, default_trainer

from totalsegmentator.map_to_binary import class_map, class_map_5_parts, map_taskid_to_partname
from totalsegmentator.alignment import as_closest_canonical_nifti, undo_canonical_nifti
from totalsegmentator.resampling import change_spacing
from totalsegmentator.preview import generate_preview


def _get_full_task_name(task_id: int, src: str="raw"):
    if src == "raw":
        base = Path(os.environ['nnUNet_raw_data_base']) / "nnUNet_raw_data"
    elif src == "preprocessed":
        base = Path(os.environ['nnUNet_preprocessed'])
    elif src == "results":
        base = Path(os.environ['RESULTS_FOLDER']) / "nnUNet" / "3d_fullres"
    dirs = [str(dir).split("/")[-1] for dir in base.glob("*")]
    for dir in dirs:
        if f"Task{task_id:03d}" in dir:
            return dir

    # If not found in 3d_fullres, search in 2d
    if src == "results":
        base = Path(os.environ['RESULTS_FOLDER']) / "nnUNet" / "2d"
        dirs = [str(dir).split("/")[-1] for dir in base.glob("*")]
        for dir in dirs:
            if f"Task{task_id:03d}" in dir:
                return dir

    raise ValueError(f"task_id {task_id} not found")


def contains_empty_img(imgs):
    """
    imgs: List of image pathes
    """
    is_empty = True
    for img in imgs:
        this_is_empty = len(np.unique(nib.load(img).get_fdata())) == 1
        is_empty = is_empty and this_is_empty
    return is_empty


def nnUNet_predict(dir_in, dir_out, task_id, model="3d_fullres", folds=None,
                   trainer="nnUNetTrainerV2", tta=False):
    """
    Identical to bash function nnUNet_predict

    folds:  folds to use for prediction. Default is None which means that folds will be detected 
            automatically in the model output folder.
            for all folds: None
            for only fold 0: [0]
    """
    save_npz = False
    num_threads_preprocessing = 6
    num_threads_nifti_save = 2
    # num_threads_preprocessing = 1
    # num_threads_nifti_save = 1
    lowres_segmentations = None
    part_id = 0
    num_parts = 1
    disable_tta = not tta
    overwrite_existing = False
    # mode = "normal"
    mode = "fastest"
    all_in_gpu = None
    step_size = 0.5
    chk = "model_final_checkpoint"
    disable_mixed_precision = False

    task_id = int(task_id)
    task_name = _get_full_task_name(task_id, src="results")

    # trainer_class_name = default_trainer
    # trainer = trainer_class_name
    plans_identifier = default_plans_identifier

    model_folder_name = join(network_training_output_dir, model, task_name, trainer + "__" + plans_identifier)
    print("using model stored in ", model_folder_name)

    predict_from_folder(model_folder_name, dir_in, dir_out, folds, save_npz, num_threads_preprocessing,
                        num_threads_nifti_save, lowres_segmentations, part_id, num_parts, not disable_tta,
                        overwrite_existing=overwrite_existing, mode=mode, overwrite_all_in_gpu=all_in_gpu,
                        mixed_precision=not disable_mixed_precision,
                        step_size=step_size, checkpoint_name=chk)


def save_segmentation_nifti(class_map_item, tmp_dir=None, file_out=None, nora_tag=None):
            k, v = class_map_item
            # Have to load img inside of each thread. If passing it as argument a lot slower.
            img = nib.load(tmp_dir / "s01.nii.gz")
            img_data = img.get_fdata()
            binary_img = img_data == k
            output_path = str(file_out / f"{v}.nii.gz")
            nib.save(nib.Nifti1Image(binary_img.astype(np.uint8), img.affine, img.header), output_path)
            if nora_tag != "None":
                subprocess.call(f"/opt/nora/src/node/nora -p {nora_tag} --add {output_path} --addtag mask", shell=True)


def nnUNet_predict_image(file_in, file_out, task_id, model="3d_fullres", folds=None,
                         trainer="nnUNetTrainerV2", tta=False, multilabel_image=True, 
                         resample=None, nora_tag=None, preview=False, nr_threads_resampling=1, 
                         nr_threads_saving=6, quiet=False, verbose=False, test=0):
    """
    resample: None or float  (target spacing for all dimensions)
    """
    file_in, file_out = Path(file_in), Path(file_out)
    
    # do not set random seed because would lead to same random dir every time 
    # (np random seed is ok, because is separate from python random)
    # We can avoid this by using random.Random().choices() instead of random.choices(). 
    # This is not affected by global random.seed(xxxx).
    # tmp_dir = file_in.parent / ("nnunet_tmp_" + ''.join(random.Random().choices(string.ascii_uppercase + string.digits, k=8)))
    # (tmp_dir).mkdir(exist_ok=True)
    with tempfile.TemporaryDirectory(prefix="nnunet_tmp_") as tmp_folder:
        tmp_dir = Path(tmp_folder)
<<<<<<< HEAD
=======

>>>>>>> 14878395
        as_closest_canonical_nifti(file_in, tmp_dir / "s01_0000.nii.gz")

        if resample is not None:
            if not quiet: print(f"Resampling...")
            img_in = nib.load(tmp_dir / "s01_0000.nii.gz")
            img_in_shape = img_in.shape
<<<<<<< HEAD
            img_in_zooms = img_in.header.get_zooms()
=======
>>>>>>> 14878395
            img_in_rsp = change_spacing(img_in, [resample, resample, resample],
                                        order=3, dtype=np.int32, nr_cpus=nr_threads_resampling)  # 4 cpus instead of 1 makes it a bit slower
            nib.save(img_in_rsp, tmp_dir / "s01_0000.nii.gz")
            if verbose:
                print(f"  from shape {img_in.shape} to shape {img_in_rsp.shape}")

<<<<<<< HEAD
        st = time.time()
        if type(task_id) is list:  # if running multiple models 
            class_map_inv = {v: k for k, v in class_map.items()}
            (tmp_dir / "parts").mkdir(exist_ok=True)
            seg_combined = np.zeros(img_in_rsp.shape, dtype=np.uint8)
            # Run several tasks and combine results into one segmentation
            for idx, tid in enumerate(task_id):
                print(f"Predicting part {idx} of 5 ...")
                with nostdout(verbose):
                    nnUNet_predict(tmp_dir, tmp_dir, tid, model, folds, trainer, tta)
                (tmp_dir / "s01.nii.gz").rename(tmp_dir / "parts" / f"s01_{tid}.nii.gz")
                seg = nib.load(tmp_dir / "parts" / f"s01_{tid}.nii.gz").get_fdata()
                for jdx, class_name in class_map_5_parts[map_taskid_to_partname[tid]].items():
                    seg_combined[seg == jdx] = class_map_inv[class_name]
            nib.save(nib.Nifti1Image(seg_combined, img_in_rsp.affine), tmp_dir / "s01.nii.gz")
        else:
            if not quiet: print(f"Predicting...")
            if test == 0:
                with nostdout(verbose):
                    nnUNet_predict(tmp_dir, tmp_dir, task_id, model, folds, trainer, tta)
            else:
                print("WARNING: Using reference seg instead of prediction for testing.")
                shutil.copy(Path("tests") / "reference_files" / "example_seg.nii.gz", tmp_dir / "s01.nii.gz")
        if not quiet: print("  Predicted in {:.2f}s".format(time.time() - st))

        if preview:
            # Generate preview before upsampling so it is faster and still in canonical space 
            # for better orientation.
            if not quiet: print("Generating preview...")
            st = time.time()
            smoothing = 20
            roi_data = nib.load(tmp_dir / "s01.nii.gz").get_fdata()
            generate_preview(tmp_dir / "s01_0000.nii.gz", file_out / "preview.png", roi_data, smoothing)
            if not quiet: print("  Generated in {:.2f}s".format(time.time() - st))

        img_pred = nib.load(tmp_dir / "s01.nii.gz")
        if resample is not None:
            if not quiet: print("Resampling...")
            if verbose: print(f"  back to original shape: {img_in_shape}")    
            img_pred = change_spacing(img_pred, [resample, resample, resample], img_in_shape,
                                        order=0, dtype=np.uint8, nr_cpus=nr_threads_resampling)
            # Sometimes the output spacing does not completely match the input spacing but it is off
            # by a very small amount (reason might be the resampling: we resample back to original 
            # shape which might result in slightly different spacing). Here we just overwrite the 
            # output affine by the input affine to make it match exactly. It must match exactly 
            # because otherwise in undo_canonical_nifti it will result in differences also in offest.
            img_pred = nib.Nifti1Image(img_pred.get_fdata(), img_in.affine)
        nib.save(img_pred, tmp_dir / "s01.nii.gz")

        undo_canonical_nifti(tmp_dir / "s01.nii.gz", file_in, tmp_dir / "s01.nii.gz")

        if not quiet: print("Saving segmentations...")
        st = time.time()
        if multilabel_image:
            shutil.copy(tmp_dir / "s01.nii.gz", file_out)
            img = nib.load(tmp_dir / "s01.nii.gz")
            img_data = img.get_fdata()
        else:  # save each class as a separate binary image
            file_out.mkdir(exist_ok=True, parents=True)
            img = nib.load(tmp_dir / "s01.nii.gz")
            img_data = img.get_fdata()
=======
        st = time.time()
        if type(task_id) is list:  # if running multiple models
            class_map_inv = {v: k for k, v in class_map.items()}
            (tmp_dir / "parts").mkdir(exist_ok=True)
            seg_combined = np.zeros(img_in_rsp.shape, dtype=np.uint8)
            # Run several tasks and combine results into one segmentation
            for idx, tid in enumerate(task_id):
                print(f"Predicting part {idx} of 5 ...")
                with nostdout(verbose):
                    nnUNet_predict(tmp_dir, tmp_dir, tid, model, folds, trainer, tta)
                (tmp_dir / "s01.nii.gz").rename(tmp_dir / "parts" / f"s01_{tid}.nii.gz")
                seg = nib.load(tmp_dir / "parts" / f"s01_{tid}.nii.gz").get_fdata()
                for jdx, class_name in class_map_5_parts[map_taskid_to_partname[tid]].items():
                    seg_combined[seg == jdx] = class_map_inv[class_name]
            nib.save(nib.Nifti1Image(seg_combined, img_in_rsp.affine), tmp_dir / "s01.nii.gz")
        else:
            if not quiet: print(f"Predicting...")
            if test == 0:
                with nostdout(verbose):
                    nnUNet_predict(tmp_dir, tmp_dir, task_id, model, folds, trainer, tta)
            else:
                print("WARNING: Using reference seg instead of prediction for testing.")
                shutil.copy(Path("tests") / "reference_files" / "example_seg.nii.gz", tmp_dir / "s01.nii.gz")
        if not quiet: print("  Predicted in {:.2f}s".format(time.time() - st))

        if preview:
            # Generate preview before upsampling so it is faster and still in canonical space
            # for better orientation.
            if not quiet: print("Generating preview...")
            st = time.time()
            smoothing = 20
            roi_data = nib.load(tmp_dir / "s01.nii.gz").get_fdata()
            generate_preview(tmp_dir / "s01_0000.nii.gz", file_out / "preview.png", roi_data, smoothing)
            if not quiet: print("  Generated in {:.2f}s".format(time.time() - st))

        if resample is not None:
            if not quiet: print("Resampling...")
            if verbose: print(f"  back to original shape: {img_in_shape}")
            img_pred = nib.load(tmp_dir / "s01.nii.gz")
            img_pred_rsp = change_spacing(img_pred, [resample, resample, resample], img_in_shape,
                                          order=0, dtype=np.uint8, nr_cpus=nr_threads_resampling)
            nib.save(img_pred_rsp, tmp_dir / "s01.nii.gz")

        undo_canonical_nifti(tmp_dir / "s01.nii.gz", file_in, tmp_dir / "s01.nii.gz")

        if not quiet: print("Saving segmentations...")
        st = time.time()

        # Avoid UnboundLocalError: local variable 'img_data' referenced before assignment
        img = nib.load(tmp_dir / "s01.nii.gz")
        img_data = img.get_fdata()

        if multilabel_image:
            shutil.copy(tmp_dir / "s01.nii.gz", file_out)
        else:  # save each class as a separate binary image
            file_out.mkdir(exist_ok=True, parents=True)
>>>>>>> 14878395

            # Code for single threaded execution  (runtime:24s)
            if nr_threads_saving == 1:
                for k, v in class_map.items():
                    binary_img = img_data == k
                    output_path = str(file_out / f"{v}.nii.gz")
                    nib.save(nib.Nifti1Image(binary_img.astype(np.uint8), img.affine, img.header), output_path)
                    if nora_tag != "None":
                        subprocess.call(f"/opt/nora/src/node/nora -p {nora_tag} --add {output_path} --addtag mask", shell=True)
            else:
                # Code for multithreaded execution
                #   Speed with different number of threads:
                #   1: 46s, 2: 24s, 6: 11s, 10: 8s, 14: 8s
                _ = p_map(partial(save_segmentation_nifti, tmp_dir=tmp_dir, file_out=file_out, nora_tag=nora_tag),
                        class_map.items(), num_cpus=nr_threads_saving, disable=quiet)

                # Multihreaded saving with same functions as in nnUNet -> same speed as p_map
                # pool = Pool(nr_threads_saving)
                # results = []
                # for k, v in class_map.items():
                #     results.append(pool.starmap_async(save_segmentation_nifti, ((k, v, tmp_dir, file_out, nora_tag),) ))
                # _ = [i.get() for i in results]  # this actually starts the execution of the async functions
                # pool.close()
                # pool.join()

        if not quiet: print(f"  Saved in {time.time() - st:.2f}s")

    # shutil.rmtree(tmp_dir)
    # todo: Add try except around everything and if fails, then remove nnunet_tmp dir
    #       Is there a smarter way to cleanup tmp files in error case?
    # Yes: Use tempfile.TemporaryDirectory context manager!

    return img_data<|MERGE_RESOLUTION|>--- conflicted
+++ resolved
@@ -133,27 +133,19 @@
     # (tmp_dir).mkdir(exist_ok=True)
     with tempfile.TemporaryDirectory(prefix="nnunet_tmp_") as tmp_folder:
         tmp_dir = Path(tmp_folder)
-<<<<<<< HEAD
-=======
-
->>>>>>> 14878395
         as_closest_canonical_nifti(file_in, tmp_dir / "s01_0000.nii.gz")
 
         if resample is not None:
             if not quiet: print(f"Resampling...")
             img_in = nib.load(tmp_dir / "s01_0000.nii.gz")
             img_in_shape = img_in.shape
-<<<<<<< HEAD
             img_in_zooms = img_in.header.get_zooms()
-=======
->>>>>>> 14878395
             img_in_rsp = change_spacing(img_in, [resample, resample, resample],
                                         order=3, dtype=np.int32, nr_cpus=nr_threads_resampling)  # 4 cpus instead of 1 makes it a bit slower
             nib.save(img_in_rsp, tmp_dir / "s01_0000.nii.gz")
             if verbose:
                 print(f"  from shape {img_in.shape} to shape {img_in_rsp.shape}")
 
-<<<<<<< HEAD
         st = time.time()
         if type(task_id) is list:  # if running multiple models 
             class_map_inv = {v: k for k, v in class_map.items()}
@@ -215,64 +207,6 @@
             file_out.mkdir(exist_ok=True, parents=True)
             img = nib.load(tmp_dir / "s01.nii.gz")
             img_data = img.get_fdata()
-=======
-        st = time.time()
-        if type(task_id) is list:  # if running multiple models
-            class_map_inv = {v: k for k, v in class_map.items()}
-            (tmp_dir / "parts").mkdir(exist_ok=True)
-            seg_combined = np.zeros(img_in_rsp.shape, dtype=np.uint8)
-            # Run several tasks and combine results into one segmentation
-            for idx, tid in enumerate(task_id):
-                print(f"Predicting part {idx} of 5 ...")
-                with nostdout(verbose):
-                    nnUNet_predict(tmp_dir, tmp_dir, tid, model, folds, trainer, tta)
-                (tmp_dir / "s01.nii.gz").rename(tmp_dir / "parts" / f"s01_{tid}.nii.gz")
-                seg = nib.load(tmp_dir / "parts" / f"s01_{tid}.nii.gz").get_fdata()
-                for jdx, class_name in class_map_5_parts[map_taskid_to_partname[tid]].items():
-                    seg_combined[seg == jdx] = class_map_inv[class_name]
-            nib.save(nib.Nifti1Image(seg_combined, img_in_rsp.affine), tmp_dir / "s01.nii.gz")
-        else:
-            if not quiet: print(f"Predicting...")
-            if test == 0:
-                with nostdout(verbose):
-                    nnUNet_predict(tmp_dir, tmp_dir, task_id, model, folds, trainer, tta)
-            else:
-                print("WARNING: Using reference seg instead of prediction for testing.")
-                shutil.copy(Path("tests") / "reference_files" / "example_seg.nii.gz", tmp_dir / "s01.nii.gz")
-        if not quiet: print("  Predicted in {:.2f}s".format(time.time() - st))
-
-        if preview:
-            # Generate preview before upsampling so it is faster and still in canonical space
-            # for better orientation.
-            if not quiet: print("Generating preview...")
-            st = time.time()
-            smoothing = 20
-            roi_data = nib.load(tmp_dir / "s01.nii.gz").get_fdata()
-            generate_preview(tmp_dir / "s01_0000.nii.gz", file_out / "preview.png", roi_data, smoothing)
-            if not quiet: print("  Generated in {:.2f}s".format(time.time() - st))
-
-        if resample is not None:
-            if not quiet: print("Resampling...")
-            if verbose: print(f"  back to original shape: {img_in_shape}")
-            img_pred = nib.load(tmp_dir / "s01.nii.gz")
-            img_pred_rsp = change_spacing(img_pred, [resample, resample, resample], img_in_shape,
-                                          order=0, dtype=np.uint8, nr_cpus=nr_threads_resampling)
-            nib.save(img_pred_rsp, tmp_dir / "s01.nii.gz")
-
-        undo_canonical_nifti(tmp_dir / "s01.nii.gz", file_in, tmp_dir / "s01.nii.gz")
-
-        if not quiet: print("Saving segmentations...")
-        st = time.time()
-
-        # Avoid UnboundLocalError: local variable 'img_data' referenced before assignment
-        img = nib.load(tmp_dir / "s01.nii.gz")
-        img_data = img.get_fdata()
-
-        if multilabel_image:
-            shutil.copy(tmp_dir / "s01.nii.gz", file_out)
-        else:  # save each class as a separate binary image
-            file_out.mkdir(exist_ok=True, parents=True)
->>>>>>> 14878395
 
             # Code for single threaded execution  (runtime:24s)
             if nr_threads_saving == 1:
