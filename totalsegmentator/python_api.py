--- conflicted
+++ resolved
@@ -138,14 +138,6 @@
             else:
                 raise ValueError(f"Invalid DICOM format: {dicom_format}. Must be 'rtstruct' or 'seg'.")
         except ImportError:
-<<<<<<< HEAD
-            if dicom_format == "rtstruct":
-                raise ImportError("rt_utils is required for output_type='dicom' with format='rtstruct'. Please install it with 'pip install rt_utils'.")
-            elif dicom_format == "seg":
-                raise ImportError("highdicom is required for output_type='dicom' with format='seg'. Please install it with 'pip install highdicom'.")
-            else:
-                raise ValueError(f"Invalid DICOM format: {dicom_format}. Must be 'rtstruct' or 'seg'.")
-=======
             raise ImportError("rt_utils is required for output_type='dicom_rtstruct'. Please install it with 'pip install rt_utils'.")
     
     if output_type == "dicom_seg":
@@ -153,7 +145,6 @@
             import highdicom
         except ImportError:
             raise ImportError("highdicom is required for output_type='dicom_seg'. Please install it with 'pip install highdicom'.")
->>>>>>> e393a2d0
 
     if not quiet:
         print("\nIf you use this tool please cite: https://pubs.rsna.org/doi/10.1148/ryai.230024\n")
